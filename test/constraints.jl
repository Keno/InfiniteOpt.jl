--- conflicted
+++ resolved
@@ -414,11 +414,7 @@
         @test_macro_throws ErrorException @BDconstraint(m, con[1:2], inf == 0)
         @test_macro_throws ErrorException @BDconstraint(m, [1:2], inf == 0)
         @test_macro_throws ErrorException @BDconstraint(m, con, inf == 0)
-<<<<<<< HEAD
         @test_macro_throws ErrorException @BDconstraint(m, a.b, inf == 0)
-=======
-        @test_macro_throws ErrorException @BDconstraint(m, [0 0; 0 0], inf == 0)
->>>>>>> dddea4a7
         @test_macro_throws ErrorException @BDconstraint(m2, par == 0, inf == 0)
         @test_macro_throws ErrorException @BDconstraint(m2, con(par == 0), inf == 0)
         # test anonymous constraint with set
